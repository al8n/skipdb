use either::Either;
use txn_core::sync::{Cm, Marker};

use super::*;

use core::{cmp, iter::Rev};
use crossbeam_skiplist::map::Iter as MapIter;
<<<<<<< HEAD
use core::{cmp, iter::Rev};
=======
>>>>>>> cad2c5cd

/// An iterator over the entries of the database.
pub struct RevIter<'a, K, V> {
  pub(crate) iter: Rev<MapIter<'a, K, Values<V>>>,
  pub(crate) version: u64,
}

impl<'a, K, V> Iterator for RevIter<'a, K, V>
where
  K: Ord,
{
  type Item = Ref<'a, K, V>;

  fn next(&mut self) -> Option<Self::Item> {
    loop {
      let ent = self.iter.next()?;
      if let Some(version) = ent
        .value()
        .upper_bound(Bound::Included(&self.version))
        .and_then(|ent| {
          if ent.value().is_some() {
            Some(*ent.key())
          } else {
            None
          }
        })
      {
        return Some(CommittedRef { version, ent }.into());
      }
    }
  }
}

/// Iterator over the entries of the write transaction.
pub struct WriteTransactionRevIter<'a, K, V, C> {
  pendings: Rev<BTreeMapIter<'a, K, EntryValue<V>>>,
  committed: RevIter<'a, K, V>,
  next_pending: Option<(&'a K, &'a EntryValue<V>)>,
  next_committed: Option<Ref<'a, K, V>>,
  last_yielded_key: Option<Either<&'a K, Ref<'a, K, V>>>,
  marker: Option<Marker<'a, C>>,
}

impl<'a, K, V, C> WriteTransactionRevIter<'a, K, V, C>
where
  C: Cm<Key = K>,
  K: Ord,
{
  fn advance_pending(&mut self) {
    self.next_pending = self.pendings.next();
  }

  fn advance_committed(&mut self) {
    self.next_committed = self.committed.next();
    if let (Some(item), Some(marker)) = (&self.next_committed, &mut self.marker) {
      marker.mark(item.key());
    }
  }

  pub fn new(
    pendings: Rev<BTreeMapIter<'a, K, EntryValue<V>>>,
    committed: RevIter<'a, K, V>,
    marker: Option<Marker<'a, C>>,
  ) -> Self {
    let mut iterator = WriteTransactionRevIter {
      pendings,
      committed,
      next_pending: None,
      next_committed: None,
      last_yielded_key: None,
      marker,
    };

    iterator.advance_pending();
    iterator.advance_committed();

    iterator
  }
}

impl<'a, K, V, C> Iterator for WriteTransactionRevIter<'a, K, V, C>
where
  K: Ord + 'static,
  C: Cm<Key = K>,
{
  type Item = Ref<'a, K, V>;

  fn next(&mut self) -> Option<Self::Item> {
    loop {
      match (self.next_pending, &self.next_committed) {
        // Both pending and committed iterators have items to yield.
        (Some((pending_key, _)), Some(committed)) => {
          match pending_key.cmp(committed.key()) {
            // Pending item has a larger key, so yield this one.
            cmp::Ordering::Greater => {
              let (key, value) = self.next_pending.take().unwrap();
              self.advance_pending();
              self.last_yielded_key = Some(Either::Left(key));
              let version = value.version;
              match &value.value {
                Some(value) => return Some((version, key, value).into()),
                None => continue,
              }
            }
            // Keys are equal, so we prefer the pending item and skip the committed one.
            cmp::Ordering::Equal => {
              // Skip committed if it has the same key as pending
              self.advance_committed();
              // Loop again to check the next item without yielding anything this time.
              continue;
            }
            // Committed item has a larger key, so we consider yielding this one.
            cmp::Ordering::Less => {
              let committed = self.next_committed.take().unwrap();
              self.advance_committed(); // Prepare the next committed item for future iterations.
                                        // Yield the committed item if it has not been yielded before.
              if self.last_yielded_key.as_ref().map_or(true, |k| match k {
                Either::Left(k) => *k != committed.key(),
                Either::Right(item) => item.key() != committed.key(),
              }) {
                self.last_yielded_key = Some(Either::Right(committed.clone()));
                return Some(committed);
              }
            }
          }
        }
        // Only pending items are left, so yield the next pending item.
        (Some((_, _)), None) => {
          let (key, value) = self.next_pending.take().unwrap();
          self.advance_pending(); // Advance the pending iterator for the next iteration.
          self.last_yielded_key = Some(Either::Left(key)); // Update the last yielded key.
          let version = value.version;
          match &value.value {
            Some(value) => return Some((version, key, value).into()),
            None => continue,
          }
        }
        // Only committed items are left, so yield the next committed item if it hasn't been yielded already.
        (None, Some(committed)) => {
          if self.last_yielded_key.as_ref().map_or(true, |k| match k {
            Either::Left(k) => *k != committed.key(),
            Either::Right(item) => item.key() != committed.key(),
          }) {
            let committed = self.next_committed.take().unwrap();
            self.advance_committed(); // Advance the committed iterator for the next iteration.
            self.last_yielded_key = Some(Either::Right(committed.clone()));
            return Some(committed);
          } else {
            // The key has already been yielded, so move to the next.
            self.advance_committed();
            // Loop again to check the next item without yielding anything this time.
            continue;
          }
        }
        // Both iterators have no items left to yield.
        (None, None) => return None,
      }
    }
  }
}<|MERGE_RESOLUTION|>--- conflicted
+++ resolved
@@ -5,10 +5,6 @@
 
 use core::{cmp, iter::Rev};
 use crossbeam_skiplist::map::Iter as MapIter;
-<<<<<<< HEAD
-use core::{cmp, iter::Rev};
-=======
->>>>>>> cad2c5cd
 
 /// An iterator over the entries of the database.
 pub struct RevIter<'a, K, V> {
