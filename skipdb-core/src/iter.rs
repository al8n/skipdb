use either::Either;
use txn_core::sync::{Cm, Marker};

use super::*;

use core::cmp;
use crossbeam_skiplist::map::Iter as MapIter;
<<<<<<< HEAD
use core::cmp;
=======
>>>>>>> cad2c5cd

/// An iterator over the entries of the database.
pub struct Iter<'a, K, V> {
  pub(crate) iter: MapIter<'a, K, Values<V>>,
  pub(crate) version: u64,
}

impl<'a, K, V> Iterator for Iter<'a, K, V>
where
  K: Ord,
{
  type Item = Ref<'a, K, V>;

  fn next(&mut self) -> Option<Self::Item> {
    loop {
      let ent = self.iter.next()?;
      if let Some(version) = ent
        .value()
        .upper_bound(Bound::Included(&self.version))
        .and_then(|ent| {
          if ent.value().is_some() {
            Some(*ent.key())
          } else {
            None
          }
        })
      {
        return Some(CommittedRef { version, ent }.into());
      }
    }
  }
}

/// Iterator over the entries of the write transaction.
pub struct WriteTransactionIter<'a, K, V, C> {
  committed: Iter<'a, K, V>,
  pendings: BTreeMapIter<'a, K, EntryValue<V>>,
  next_pending: Option<(&'a K, &'a EntryValue<V>)>,
  next_committed: Option<Ref<'a, K, V>>,
  last_yielded_key: Option<Either<&'a K, Ref<'a, K, V>>>,
  marker: Option<Marker<'a, C>>,
}

impl<'a, K, V, C> WriteTransactionIter<'a, K, V, C>
where
  C: Cm<Key = K>,
  K: Ord,
{
  fn advance_pending(&mut self) {
    self.next_pending = self.pendings.next();
  }

  fn advance_committed(&mut self) {
    self.next_committed = self.committed.next();
    if let (Some(item), Some(marker)) = (&self.next_committed, &mut self.marker) {
      marker.mark(item.key());
    }
  }

  pub fn new(
    pendings: BTreeMapIter<'a, K, EntryValue<V>>,
    committed: Iter<'a, K, V>,
    marker: Option<Marker<'a, C>>,
  ) -> Self {
    let mut iterator = WriteTransactionIter {
      pendings,
      committed,
      next_pending: None,
      next_committed: None,
      last_yielded_key: None,
      marker,
    };

    iterator.advance_pending();
    iterator.advance_committed();

    iterator
  }
}

impl<'a, K, V, C> Iterator for WriteTransactionIter<'a, K, V, C>
where
  K: Ord,
  C: Cm<Key = K>,
{
  type Item = Ref<'a, K, V>;

  fn next(&mut self) -> Option<Self::Item> {
    loop {
      match (self.next_pending, &self.next_committed) {
        // Both pending and committed iterators have items to yield.
        (Some((pending_key, _)), Some(committed)) => {
          match pending_key.cmp(committed.key()) {
            // Pending item has a smaller key, so yield this one.
            cmp::Ordering::Less => {
              let (key, value) = self.next_pending.take().unwrap();
              self.advance_pending();
              self.last_yielded_key = Some(Either::Left(key));
              let version = value.version;
              match &value.value {
                Some(value) => return Some((version, key, value).into()),
                None => continue,
              }
            }
            // Keys are equal, so we prefer the pending item and skip the committed one.
            cmp::Ordering::Equal => {
              // Skip committed if it has the same key as pending
              self.advance_committed();
              // Loop again to check the next item without yielding anything this time.
              continue;
            }
            // Committed item has a smaller key, so we consider yielding this one.
            cmp::Ordering::Greater => {
              let committed = self.next_committed.take().unwrap();
              self.advance_committed(); // Prepare the next committed item for future iterations.
                                        // Yield the committed item if it has not been yielded before.
              if self.last_yielded_key.as_ref().map_or(true, |k| match k {
                Either::Left(k) => *k != committed.key(),
                Either::Right(item) => item.key() != committed.key(),
              }) {
                self.last_yielded_key = Some(Either::Right(committed.clone()));
                return Some(committed);
              }
            }
          }
        }
        // Only pending items are left, so yield the next pending item.
        (Some((_, _)), None) => {
          let (key, value) = self.next_pending.take().unwrap();
          self.advance_pending(); // Advance the pending iterator for the next iteration.
          self.last_yielded_key = Some(Either::Left(key)); // Update the last yielded key.
          let version = value.version;
          match &value.value {
            Some(value) => return Some((version, key, value).into()),
            None => continue,
          }
        }
        // Only committed items are left, so yield the next committed item if it hasn't been yielded already.
        (None, Some(committed)) => {
          if self.last_yielded_key.as_ref().map_or(true, |k| match k {
            Either::Left(k) => *k != committed.key(),
            Either::Right(item) => item.key() != committed.key(),
          }) {
            let committed = self.next_committed.take().unwrap();
            self.advance_committed(); // Advance the committed iterator for the next iteration.
            self.last_yielded_key = Some(Either::Right(committed.clone()));
            return Some(committed);
          } else {
            // The key has already been yielded, so move to the next.
            self.advance_committed();
            // Loop again to check the next item without yielding anything this time.
            continue;
          }
        }
        // Both iterators have no items left to yield.
        (None, None) => return None,
      }
    }
  }
}<|MERGE_RESOLUTION|>--- conflicted
+++ resolved
@@ -5,10 +5,6 @@
 
 use core::cmp;
 use crossbeam_skiplist::map::Iter as MapIter;
-<<<<<<< HEAD
-use core::cmp;
-=======
->>>>>>> cad2c5cd
 
 /// An iterator over the entries of the database.
 pub struct Iter<'a, K, V> {
