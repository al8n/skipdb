#![cfg_attr(not(feature = "std"), no_std)]
#![deny(warnings)]
#![allow(clippy::type_complexity)]

extern crate alloc;

use core::{
  borrow::Borrow,
  ops::{Bound, RangeBounds},
  sync::atomic::{AtomicU64, Ordering},
};

<<<<<<< HEAD
use alloc::collections::{BTreeMap, btree_map::{IntoIter as BTreeMapIntoIter, Iter as BTreeMapIter, Range as BTreeMapRange}};
=======
use alloc::collections::{
  btree_map::{IntoIter as BTreeMapIntoIter, Iter as BTreeMapIter, Range as BTreeMapRange},
  BTreeMap,
};
>>>>>>> cad2c5cd

use smallvec_wrapper::OneOrMore;
use txn_core::{
  sync::{Pwm, PwmComparable, PwmComparableRange, PwmRange},
  types::{Entry, EntryData, EntryValue},
};

use crossbeam_skiplist::SkipMap;

pub mod iter;
use iter::*;

pub mod rev_iter;
use rev_iter::*;

pub mod range;
use range::*;

pub mod rev_range;
use rev_range::*;

pub mod types;
use types::*;

/// The options used to create a new `EquivalentDB`.
#[derive(Debug, Clone)]
pub struct Options {
  max_batch_size: u64,
  max_batch_entries: u64,
  detect_conflicts: bool,
}

impl Default for Options {
  #[inline]
  fn default() -> Self {
    Self::new()
  }
}

impl Options {
  /// Creates a new `Options` with the default values.
  #[inline]
  pub const fn new() -> Self {
    Self {
      max_batch_size: u64::MAX,
      max_batch_entries: u64::MAX,
      detect_conflicts: true,
    }
  }

  /// Sets the maximum batch size in bytes.
  #[inline]
  pub fn with_max_batch_size(mut self, max_batch_size: u64) -> Self {
    self.max_batch_size = max_batch_size;
    self
  }

  /// Sets the maximum entries in batch.
  #[inline]
  pub fn with_max_batch_entries(mut self, max_batch_entries: u64) -> Self {
    self.max_batch_entries = max_batch_entries;
    self
  }

  /// Sets the detect conflicts.
  #[inline]
  pub fn with_detect_conflicts(mut self, detect_conflicts: bool) -> Self {
    self.detect_conflicts = detect_conflicts;
    self
  }

  /// Returns the maximum batch size in bytes.
  #[inline]
  pub const fn max_batch_size(&self) -> u64 {
    self.max_batch_size
  }

  /// Returns the maximum entries in batch.
  #[inline]
  pub const fn max_batch_entries(&self) -> u64 {
    self.max_batch_entries
  }

  /// Returns the detect conflicts.
  #[inline]
  pub const fn detect_conflicts(&self) -> bool {
    self.detect_conflicts
  }
}

/// Pending write manger implementation for [`EquivalentDB`] and [`ComparableDB`].
pub struct PendingMap<K, V> {
  map: BTreeMap<K, EntryValue<V>>,
  opts: Options,
}

impl<K: Clone, V: Clone> Clone for PendingMap<K, V> {
  fn clone(&self) -> Self {
    Self {
      map: self.map.clone(),
      opts: self.opts.clone(),
    }
  }
}

impl<K, V> Pwm for PendingMap<K, V>
where
  K: Ord,
{
  type Error = core::convert::Infallible;

  type Key = K;

  type Value = V;

  type Options = Options;

  type Iter<'a> = BTreeMapIter<'a, K, EntryValue<V>> where Self: 'a;
  type IntoIter = BTreeMapIntoIter<K, EntryValue<V>>;

  fn new(options: Self::Options) -> Result<Self, Self::Error> {
    Ok(Self {
      map: BTreeMap::new(),
      opts: options,
    })
  }

  fn is_empty(&self) -> bool {
    self.map.is_empty()
  }

  fn len(&self) -> usize {
    self.map.len()
  }

  fn validate_entry(&self, _entry: &Entry<Self::Key, Self::Value>) -> Result<(), Self::Error> {
    Ok(())
  }

  fn max_batch_size(&self) -> u64 {
    self.opts.max_batch_size
  }

  fn max_batch_entries(&self) -> u64 {
    self.opts.max_batch_entries
  }

  fn estimate_size(&self, _entry: &Entry<Self::Key, Self::Value>) -> u64 {
    core::mem::size_of::<Self::Key>() as u64 + core::mem::size_of::<Self::Value>() as u64
  }

  fn contains_key(&self, key: &Self::Key) -> Result<bool, Self::Error> {
    Ok(self.map.contains_key(key))
  }

  fn get(&self, key: &Self::Key) -> Result<Option<&EntryValue<Self::Value>>, Self::Error> {
    Ok(self.map.get(key))
  }

  fn get_entry(
    &self,
    key: &Self::Key,
  ) -> Result<Option<(&Self::Key, &EntryValue<Self::Value>)>, Self::Error> {
    Ok(self.map.get_key_value(key))
  }

  fn insert(&mut self, key: Self::Key, value: EntryValue<Self::Value>) -> Result<(), Self::Error> {
    self.map.insert(key, value);
    Ok(())
  }

  fn remove_entry(
    &mut self,
    key: &Self::Key,
  ) -> Result<Option<(Self::Key, EntryValue<Self::Value>)>, Self::Error> {
    Ok(self.map.remove_entry(key))
  }
  fn iter(&self) -> Self::Iter<'_> {
    self.map.iter()
  }

  fn into_iter(self) -> Self::IntoIter {
    core::iter::IntoIterator::into_iter(self.map)
  }

  fn rollback(&mut self) -> Result<(), Self::Error> {
    self.map.clear();
    Ok(())
  }
}

impl<K, V> PwmRange for PendingMap<K, V>
where
  K: Ord,
{
  type Range<'a> = BTreeMapRange<'a, K, EntryValue<V>> where Self: 'a;

  fn range<R: RangeBounds<Self::Key>>(&self, range: R) -> Self::Range<'_> {
    self.map.range(range)
  }
}

impl<K, V> PwmComparableRange for PendingMap<K, V>
where
  K: Ord,
{
  fn range_comparable<T, R>(&self, range: R) -> Self::Range<'_>
  where
    T: ?Sized + Ord,
    Self::Key: Borrow<T> + Ord,
    R: RangeBounds<T>,
  {
    self.map.range(range)
  }
}

impl<K, V> PwmComparable for PendingMap<K, V>
where
  K: Ord,
{
  fn get_comparable<Q>(&self, key: &Q) -> Result<Option<&EntryValue<Self::Value>>, Self::Error>
  where
    Self::Key: Borrow<Q>,
    Q: Ord + ?Sized,
  {
    Ok(self.map.get(key))
  }

  fn get_entry_comparable<Q>(
    &self,
    key: &Q,
  ) -> Result<Option<(&Self::Key, &EntryValue<Self::Value>)>, Self::Error>
  where
    Self::Key: Borrow<Q>,
    Q: Ord + ?Sized,
  {
    Ok(self.map.get_key_value(key))
  }

  fn contains_key_comparable<Q>(&self, key: &Q) -> Result<bool, Self::Error>
  where
    Self::Key: Borrow<Q>,
    Q: Ord + ?Sized,
  {
    Ok(self.map.contains_key(key))
  }

  fn remove_entry_comparable<Q>(
    &mut self,
    key: &Q,
  ) -> Result<Option<(Self::Key, EntryValue<Self::Value>)>, Self::Error>
  where
    Self::Key: Borrow<Q>,
    Q: Ord + ?Sized,
  {
    Ok(self.map.remove_entry(key))
  }
}

#[doc(hidden)]
pub trait Database<K, V>: AsSkipCore<K, V> {}

impl<K, V, T: AsSkipCore<K, V>> Database<K, V> for T {}

#[doc(hidden)]
pub trait AsSkipCore<K, V> {
  // This trait is sealed and cannot be implemented for types outside of this crate.
  // So returning a reference to the inner database is ok.
  fn as_inner(&self) -> &SkipCore<K, V>;
}

pub struct SkipCore<K, V> {
  map: SkipMap<K, Values<V>>,
  last_discard_version: AtomicU64,
}

impl<K, V> Default for SkipCore<K, V> {
  #[inline]
  fn default() -> Self {
    Self::new()
  }
}

impl<K, V> SkipCore<K, V> {
  #[inline]
  pub fn new() -> Self {
    Self {
      map: SkipMap::new(),
      last_discard_version: AtomicU64::new(0),
    }
  }
}

impl<K, V> SkipCore<K, V>
where
  K: Ord,
  V: Send + 'static,
{
  pub fn apply(&self, entries: OneOrMore<Entry<K, V>>) {
    for ent in entries {
      let version = ent.version();
      match ent.data {
        EntryData::Insert { key, value } => {
          let ent = self.map.get_or_insert_with(key, || Values::new());
          let val = ent.value();
          val.lock();
          val.insert(version, Some(value));
          val.unlock();
        }
        EntryData::Remove(key) => {
          if let Some(values) = self.map.get(&key) {
            let values = values.value();
            if !values.is_empty() {
              values.insert(version, None);
            }
          }
        }
      }
    }
  }
}

impl<K, V> SkipCore<K, V>
where
  K: Ord,
{
  pub fn get<Q>(&self, key: &Q, version: u64) -> Option<CommittedRef<'_, K, V>>
  where
    K: Borrow<Q>,
    Q: Ord + ?Sized,
  {
    let ent = self.map.get(key)?;
    let version = ent
      .value()
      .upper_bound(Bound::Included(&version))
      .and_then(|v| {
        if v.value().is_some() {
          Some(*v.key())
        } else {
          None
        }
      })?;

    Some(CommittedRef { ent, version })
  }

  pub fn contains_key<Q>(&self, key: &Q, version: u64) -> bool
  where
    K: Borrow<Q>,
    Q: Ord + ?Sized,
  {
    match self.map.get(key) {
      None => false,
      Some(values) => values
        .value()
        .upper_bound(Bound::Included(&version))
        .is_some(),
    }
  }

  pub fn iter(&self, version: u64) -> Iter<'_, K, V> {
    let iter = self.map.iter();
    Iter { iter, version }
  }

  pub fn iter_rev(&self, version: u64) -> RevIter<'_, K, V> {
    let iter = self.map.iter();
    RevIter {
      iter: iter.rev(),
      version,
    }
  }

  pub fn range<Q, R>(&self, range: R, version: u64) -> Range<'_, Q, R, K, V>
  where
    K: Borrow<Q>,
    R: RangeBounds<Q>,
    Q: Ord + ?Sized,
  {
    Range {
      range: self.map.range(range),
      version,
    }
  }

  pub fn range_rev<Q, R>(&self, range: R, version: u64) -> RevRange<'_, Q, R, K, V>
  where
    K: Borrow<Q>,
    R: RangeBounds<Q>,
    Q: Ord + ?Sized,
  {
    RevRange {
      range: self.map.range(range).rev(),
      version,
    }
  }
}

impl<K, V> SkipCore<K, V>
where
  K: Ord + Send + 'static,
  V: Send + 'static,
{
  pub fn compact(&self, new_discard_version: u64) {
    let latest_discard_version = self.last_discard_version.load(Ordering::Acquire);
    match self.last_discard_version.compare_exchange(
      latest_discard_version,
      new_discard_version,
      Ordering::SeqCst,
      Ordering::Acquire,
    ) {
      Ok(_) => {}
      // if we fail to insert the new discard version,
      // which means there is another thread that is compacting the database.
      // To avoid run multiple compacting at the same time, we just return.
      Err(_) => return,
    }

    for ent in self.map.iter() {
      let values = ent.value();

      // if the oldest version is larger or equal to the new discard version,
      // then nothing to remove.
      if let Some(oldest) = values.front() {
        let oldest_version = *oldest.key();
        if oldest_version >= new_discard_version {
          continue;
        }
      }

      if let Some(newest) = values.back() {
        let newest_version = *newest.key();

        // if the newest version is smaller than the new discard version,
        if newest_version < new_discard_version {
          // if the newest value is none, then we can try to remove the whole key.
          if newest.value().is_none() {
            // try to lock the entry.
            if values.try_lock() {
              // we get the lock, then we can remove the whole key.
              ent.remove();

              // unlock the entry.
              values.unlock();
              continue;
            }
          }

          // we leave the current newest value and try to remove previous values.
          let mut prev = newest.prev();
          while let Some(ent) = prev {
            prev = ent.prev();
            ent.remove();
          }
          continue;
        }

        // handle the complex case: we have some values that are larger than the new discard version,
        // and some values that are smaller than the new discard version.

        // find the first value that is smaller than the new discard version.
        let mut bound = values.upper_bound(Bound::Excluded(&new_discard_version));

        // means that no value is smaller than the new discard version.
        if bound.is_none() {
          continue;
        }

        // remove all values that are smaller than the new discard version.
        while let Some(ent) = bound {
          bound = ent.prev();
          ent.remove();
        }
      } else {
        // we do not have any value in the entry, then we can try to remove the whole key.

        // try to lock the entry.
        if values.try_lock() {
          // we get the lock, then we can remove the whole key.
          ent.remove();

          // unlock the entry.
          values.unlock();
        }
      }
    }
  }
}<|MERGE_RESOLUTION|>--- conflicted
+++ resolved
@@ -10,14 +10,10 @@
   sync::atomic::{AtomicU64, Ordering},
 };
 
-<<<<<<< HEAD
-use alloc::collections::{BTreeMap, btree_map::{IntoIter as BTreeMapIntoIter, Iter as BTreeMapIter, Range as BTreeMapRange}};
-=======
 use alloc::collections::{
   btree_map::{IntoIter as BTreeMapIntoIter, Iter as BTreeMapIter, Range as BTreeMapRange},
   BTreeMap,
 };
->>>>>>> cad2c5cd
 
 use smallvec_wrapper::OneOrMore;
 use txn_core::{
